# pylint: skip-file
from __future__ import absolute_import, division, print_function
import tensorflow as tf
from open_seq2seq.models import Speech2Text
from open_seq2seq.encoders import Wave2LetterEncoder
from open_seq2seq.decoders import FullyConnectedCTCDecoder
from open_seq2seq.data import Speech2TextDataLayer
from open_seq2seq.losses import CTCLoss
from open_seq2seq.optimizers.lr_policies import poly_decay


base_model = Speech2Text

base_params = {
    "use_horovod": False,
    "num_epochs": 500,

    "num_gpus": 1,
    "batch_size_per_gpu": 10,
    "save_summaries_steps": 10,
    "print_loss_steps": 10,
    "print_samples_steps": 20,
    "eval_steps": 50,
    "save_checkpoint_steps": 50,
    "logdir": "tmp_log_folder",

    "optimizer": "Momentum",
    "optimizer_params": {
        "momentum": 0.90,
    },
    "lr_policy": poly_decay,
    "lr_policy_params": {
        "learning_rate": 0.01,
        "power": 2,
    },
    "larc_params": {
        "larc_eta": 0.001,
    },
    "dtype": tf.float32,
    "summaries": ['learning_rate', 'variables', 'gradients', 'larc_summaries',
                  'variable_norm', 'gradient_norm', 'global_gradient_norm'],

    "encoder": Wave2LetterEncoder,
    "encoder_params": {
        "convnet_layers": [
            {
                "type": "conv1d", "repeat": 3,
                "kernel_size": [7], "stride": [1],
                "num_channels": 200, "padding": "SAME",
<<<<<<< HEAD
=======
                "dilation":[1]
>>>>>>> f310d413
            },
            {
                "type": "conv1d", "repeat": 1,
                "kernel_size": [1], "stride": [1],
                "num_channels": 400, "padding": "SAME",
<<<<<<< HEAD
=======
                "dilation":[1]
>>>>>>> f310d413
            },
        ],

        "dropout_keep_prob": 0.9,

        "initializer": tf.contrib.layers.xavier_initializer,
        "initializer_params": {
            'uniform': False,
        },
        "activation_fn": lambda x: tf.minimum(tf.nn.relu(x), 20.0),
        "data_format": "channels_last",
        "bn_momentum": 0.001,
    },
    "decoder": FullyConnectedCTCDecoder,
    "decoder_params": {
        "initializer": tf.contrib.layers.xavier_initializer,
        "use_language_model": False,
    },
    "loss": CTCLoss,
    "loss_params": {},
}

train_params = {
    "data_layer": Speech2TextDataLayer,
    "data_layer_params": {
        "num_audio_features": 40,
        "input_type": "logfbank",
        "vocab_file": "open_seq2seq/test_utils/toy_speech_data/vocab.txt",
        "dataset_files": [
            "open_seq2seq/test_utils/toy_speech_data/toy_data.csv",
        ],
        "shuffle": True,
    },
}

eval_params = {
    "data_layer": Speech2TextDataLayer,
    "data_layer_params": {
        "num_audio_features": 40,
        "input_type": "logfbank",
        "vocab_file": "open_seq2seq/test_utils/toy_speech_data/vocab.txt",
        "dataset_files": [
            "open_seq2seq/test_utils/toy_speech_data/toy_data.csv",
        ],
        "shuffle": False,
    },
}<|MERGE_RESOLUTION|>--- conflicted
+++ resolved
@@ -47,19 +47,13 @@
                 "type": "conv1d", "repeat": 3,
                 "kernel_size": [7], "stride": [1],
                 "num_channels": 200, "padding": "SAME",
-<<<<<<< HEAD
-=======
                 "dilation":[1]
->>>>>>> f310d413
             },
             {
                 "type": "conv1d", "repeat": 1,
                 "kernel_size": [1], "stride": [1],
                 "num_channels": 400, "padding": "SAME",
-<<<<<<< HEAD
-=======
                 "dilation":[1]
->>>>>>> f310d413
             },
         ],
 
