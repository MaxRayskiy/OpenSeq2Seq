# Copyright (c) 2017 NVIDIA Corporation
from __future__ import absolute_import, division, print_function
from __future__ import unicode_literals

import math

from six.moves import range
import tensorflow as tf

<<<<<<< HEAD
from tensorflow.python.ops.rnn_cell import ResidualWrapper, DropoutWrapper
=======
from tensorflow.python.ops.rnn_cell import ResidualWrapper, DropoutWrapper,\
                                           MultiRNNCell
from open_seq2seq.parts.rnns.weight_drop import WeightDropLayerNormBasicLSTMCell
from open_seq2seq.parts.rnns.slstm import BasicSLSTMCell
from open_seq2seq.parts.rnns.glstm import GLSTMCell
>>>>>>> f6aebfbd
from open_seq2seq.parts.rnns.zoneout import ZoneoutWrapper


def single_cell(
    cell_class,
    cell_params,
    dp_input_keep_prob=1.0,
    dp_output_keep_prob=1.0,
    recurrent_keep_prob=1.0,
    input_weight_keep_prob=1.0,
    recurrent_weight_keep_prob=1.0,
    weight_variational=False,
    dropout_seed=1822,
    zoneout_prob=0.,
    training=True,
    residual_connections=False,
    awd_initializer=False,
    variational_recurrent=False, # in case they want to use DropoutWrapper
    dtype=None,
):
  """Creates an instance of the rnn cell.
     Such cell describes one step one layer and can include residual connection
     and/or dropout

     Args:
      cell_class: Tensorflow RNN cell class
      cell_params (dict): cell parameters
      dp_input_keep_prob (float): (default: 1.0) input dropout keep
        probability.
      dp_output_keep_prob (float): (default: 1.0) output dropout keep
        probability.
      zoneout_prob(float): zoneout probability. Applying both zoneout and
        droupout is currently not supported
      residual_connections (bool): whether to add residual connection

     Returns:
       TF RNN instance
  """
  if awd_initializer:
    val = 1.0/math.sqrt(cell_params['num_units'])
    cell_params['initializer'] = tf.random_uniform_initializer(minval=-val, maxval=val)
  # else:
  #   cell_params['initializer'] = tf.contrib.layers.xavier_initializer()
  if 'WeightDropLayerNormBasicLSTMCell' in str(cell_class):
    if recurrent_keep_prob < 1.0:
      cell_params['recurrent_keep_prob'] = recurrent_keep_prob
    if input_weight_keep_prob < 1.0:
      cell_params['input_weight_keep_prob'] = input_weight_keep_prob
    if recurrent_weight_keep_prob < 1.0:
      cell_params['recurrent_weight_keep_prob'] = recurrent_weight_keep_prob
    if weight_variational:
      cell_params['weight_variational'] = weight_variational # which is basically True
    if dropout_seed:
      cell_params['dropout_seed'] = dropout_seed


  cell = cell_class(**cell_params)
  if residual_connections:
    cell = ResidualWrapper(cell)
  if zoneout_prob > 0. and (
      dp_input_keep_prob < 1.0 or dp_output_keep_prob < 1.0
  ):
    raise ValueError(
        "Currently applying both dropout and zoneout on the same cell."
        "This is currently not supported."
    )
  if dp_input_keep_prob != 1.0 or dp_output_keep_prob != 1.0 and training:
    cell = DropoutWrapper(
        cell,
        input_keep_prob=dp_input_keep_prob,
        output_keep_prob=dp_output_keep_prob,
        variational_recurrent=variational_recurrent,
        dtype=dtype,
        seed=dropout_seed
    )
  if zoneout_prob > 0.:
    cell = ZoneoutWrapper(cell, zoneout_prob, is_training=training)
  return cell<|MERGE_RESOLUTION|>--- conflicted
+++ resolved
@@ -7,15 +7,10 @@
 from six.moves import range
 import tensorflow as tf
 
-<<<<<<< HEAD
 from tensorflow.python.ops.rnn_cell import ResidualWrapper, DropoutWrapper
-=======
-from tensorflow.python.ops.rnn_cell import ResidualWrapper, DropoutWrapper,\
-                                           MultiRNNCell
 from open_seq2seq.parts.rnns.weight_drop import WeightDropLayerNormBasicLSTMCell
 from open_seq2seq.parts.rnns.slstm import BasicSLSTMCell
 from open_seq2seq.parts.rnns.glstm import GLSTMCell
->>>>>>> f6aebfbd
 from open_seq2seq.parts.rnns.zoneout import ZoneoutWrapper
 
 
@@ -28,7 +23,7 @@
     input_weight_keep_prob=1.0,
     recurrent_weight_keep_prob=1.0,
     weight_variational=False,
-    dropout_seed=1822,
+    dropout_seed=None,
     zoneout_prob=0.,
     training=True,
     residual_connections=False,
