# This code is heavily based on the code from MLPerf
# https://github.com/mlperf/reference/tree/master/translation/tensorflow/transformer

from __future__ import absolute_import
from __future__ import division
from __future__ import print_function

import tensorflow as tf


class Transformer_BatchNorm(tf.layers.Layer):
  """Transformer batch norn: supports [BTC](default) and [BCT] formats. """

  def __init__(self, training, params={}):
    super(Transformer_BatchNorm, self).__init__()
    self.training = training
    self.data_format=params.get('data_format','channels_last')
    self.momentum = params.get('momentum',0.95)
    self.epsilon  = params.get('epsilon',0.0001)
    self.center_scale = params.get('center_scale', True)
    self.regularizer = params.get('regularizer', None) if self.center_scale else None
    if self.regularizer != None:
      self.regularizer_params = params.get("regularizer_params", {'scale': 0.0})
      self.regularizer=self.regularizer(self.regularizer_params['scale']) \
        if self.regularizer_params['scale'] > 0.0 else None

    #print("Batch norm, training=", training, params)

  def call(self, x):
    x = tf.expand_dims(x, axis=2)
    axis = -1 if (self.data_format=='channels_last') else 1
    y = tf.layers.batch_normalization(inputs=x, axis=axis,
      momentum=self.momentum, epsilon=self.epsilon,
      center=self.center_scale, scale=self.center_scale,
      beta_regularizer=self.regularizer, gamma_regularizer=self.regularizer,
      training=self.training,
    )
    y = tf.squeeze(y, axis=[2])
    return y

class LayerNormalization(tf.layers.Layer):
  """Layer normalization for BTC format: supports L2(default) and L1 modes"""

  def __init__(self, hidden_size, params={}):
    super(LayerNormalization, self).__init__()
    self.hidden_size = hidden_size
    self.norm_type = params.get("type", "layernorm_L2")
    self.epsilon = params.get("epsilon", 1e-6)

  def build(self, _):
    #print ("Layer norm:", self.norm_type, self.dtype)
    dtype = tf.float32
    self.scale = tf.get_variable("layer_norm_scale", [self.hidden_size],
<<<<<<< HEAD
                                 initializer= tf.keras.initializers.Ones(),
                                 #tf.ones_initializer(dtype=tf.float32),
                                 dtype=tf.float32)
    self.bias = tf.get_variable("layer_norm_bias", [self.hidden_size],
                                 initializer=tf.keras.initializers.Zeros(),
                                 #tf.zeros_initializer(dtype=tf.float32),
                                 dtype=tf.float32)
=======
                                 initializer= tf.keras.initializers.Ones(), #dtype=tf.float32), #tf.ones_initializer(dtype=tf.float32),
                                 dtype=tf.float32)
    self.bias = tf.get_variable("layer_norm_bias", [self.hidden_size],
                                initializer=tf.keras.initializers.Zeros(), #dtype=tf.float32), #tf.zeros_initializer(dtype=tf.float32),
                                dtype=tf.float32)
>>>>>>> 40b49216
    self.built = True

  # def call(self, x, epsilon=1e-6):
  #   dtype = x.dtype
  #   x = tf.cast(x=x, dtype=tf.float32)
  #   mean = tf.reduce_mean(x, axis=[-1], keepdims=True)
  #   variance = tf.reduce_mean(tf.square(x - mean), axis=[-1], keepdims=True)
  #   norm_x = (x - mean) * tf.rsqrt(variance + epsilon)
  #   result = norm_x * self.scale + self.bias
  #   return tf.cast(x=result, dtype=dtype)

  def call(self, x): # epsilon=1e-6):
    if self.norm_type=="layernorm_L2":
      epsilon = self.epsilon
      dtype = x.dtype
      x = tf.cast(x=x, dtype=tf.float32)
      mean = tf.reduce_mean(x, axis=[-1], keepdims=True)
      variance = tf.reduce_mean(tf.square(x - mean), axis=[-1], keepdims=True)
      norm_x = (x - mean) * tf.rsqrt(variance + epsilon)
      result = norm_x * self.scale + self.bias
      return tf.cast(x=result, dtype=dtype)

    else: #if self.norm_type=="layernorm_L1":
      dtype = x.dtype
      if dtype==tf.float16:
        x = tf.cast(x, dtype=tf.float32)
      mean = tf.reduce_mean(x, axis=[-1], keepdims=True)
      x = x - mean
      variance = tf.reduce_mean(tf.abs(x), axis=[-1], keepdims=True)
      norm_x = tf.div(x , variance + self.epsilon)
      y = norm_x * self.scale + self.bias
      if dtype == tf.float16:
        y = tf.saturate_cast(y, dtype)
      return y

class PrePostProcessingWrapper(object):
  """Wrapper around layer, that applies pre-processing and post-processing."""

  def __init__(self, layer, params, training):
    self.layer = layer
    self.postprocess_dropout = params["layer_postprocess_dropout"]
    self.training = training
    self.norm_params = params.get("norm_params", {"type": "layernorm_L2"})
    # Create normalization layer
    if self.norm_params["type"]=="batch_norm":
      self.norm = Transformer_BatchNorm(training=training,
                                        params=self.norm_params)
    else:
      # self.norm_params["type"]=="layernorm_L2" or
      # self.norm_params["type"]=="layernorm_L1":
      self.norm = LayerNormalization(hidden_size=params["hidden_size"],
                                     params=self.norm_params)

  def __call__(self, x, *args, **kwargs):
    # Preprocessing: normalization
    y = self.norm(x)
    y = self.layer(y, *args, **kwargs)
<<<<<<< HEAD
    # Postprocessing: dropout and residual connection
    if self.training:
=======

    # Postprocessing: apply dropout and residual connection
    if self.train:
>>>>>>> 40b49216
      y = tf.nn.dropout(y, keep_prob = 1 - self.postprocess_dropout)
    return x + y<|MERGE_RESOLUTION|>--- conflicted
+++ resolved
@@ -48,36 +48,15 @@
     self.epsilon = params.get("epsilon", 1e-6)
 
   def build(self, _):
-    #print ("Layer norm:", self.norm_type, self.dtype)
-    dtype = tf.float32
     self.scale = tf.get_variable("layer_norm_scale", [self.hidden_size],
-<<<<<<< HEAD
                                  initializer= tf.keras.initializers.Ones(),
-                                 #tf.ones_initializer(dtype=tf.float32),
                                  dtype=tf.float32)
     self.bias = tf.get_variable("layer_norm_bias", [self.hidden_size],
                                  initializer=tf.keras.initializers.Zeros(),
-                                 #tf.zeros_initializer(dtype=tf.float32),
                                  dtype=tf.float32)
-=======
-                                 initializer= tf.keras.initializers.Ones(), #dtype=tf.float32), #tf.ones_initializer(dtype=tf.float32),
-                                 dtype=tf.float32)
-    self.bias = tf.get_variable("layer_norm_bias", [self.hidden_size],
-                                initializer=tf.keras.initializers.Zeros(), #dtype=tf.float32), #tf.zeros_initializer(dtype=tf.float32),
-                                dtype=tf.float32)
->>>>>>> 40b49216
     self.built = True
 
-  # def call(self, x, epsilon=1e-6):
-  #   dtype = x.dtype
-  #   x = tf.cast(x=x, dtype=tf.float32)
-  #   mean = tf.reduce_mean(x, axis=[-1], keepdims=True)
-  #   variance = tf.reduce_mean(tf.square(x - mean), axis=[-1], keepdims=True)
-  #   norm_x = (x - mean) * tf.rsqrt(variance + epsilon)
-  #   result = norm_x * self.scale + self.bias
-  #   return tf.cast(x=result, dtype=dtype)
-
-  def call(self, x): # epsilon=1e-6):
+  def call(self, x):
     if self.norm_type=="layernorm_L2":
       epsilon = self.epsilon
       dtype = x.dtype
@@ -88,7 +67,7 @@
       result = norm_x * self.scale + self.bias
       return tf.cast(x=result, dtype=dtype)
 
-    else: #if self.norm_type=="layernorm_L1":
+    else:
       dtype = x.dtype
       if dtype==tf.float16:
         x = tf.cast(x, dtype=tf.float32)
@@ -114,8 +93,6 @@
       self.norm = Transformer_BatchNorm(training=training,
                                         params=self.norm_params)
     else:
-      # self.norm_params["type"]=="layernorm_L2" or
-      # self.norm_params["type"]=="layernorm_L1":
       self.norm = LayerNormalization(hidden_size=params["hidden_size"],
                                      params=self.norm_params)
 
@@ -123,13 +100,7 @@
     # Preprocessing: normalization
     y = self.norm(x)
     y = self.layer(y, *args, **kwargs)
-<<<<<<< HEAD
     # Postprocessing: dropout and residual connection
     if self.training:
-=======
-
-    # Postprocessing: apply dropout and residual connection
-    if self.train:
->>>>>>> 40b49216
-      y = tf.nn.dropout(y, keep_prob = 1 - self.postprocess_dropout)
+      y = tf.nn.dropout(y, keep_prob=1 - self.postprocess_dropout)
     return x + y