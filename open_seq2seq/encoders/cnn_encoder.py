# Copyright (c) 2018 NVIDIA Corporation
from __future__ import absolute_import, division, print_function
from __future__ import unicode_literals
from six.moves import range

import tensorflow as tf
import copy

try:
    from inspect import signature
except ImportError:
    from funcsigs import signature

from .encoder import Encoder
from open_seq2seq.utils.utils import deco_print


def build_layer(inputs, layer, layer_params, data_format,
                regularizer, training, verbose=True):
  layer_params_cp = copy.deepcopy(layer_params)
  for reg_name in ['regularizer', 'kernel_regularizer', 'gamma_regularizer']:
    if reg_name not in layer_params_cp and \
       reg_name in signature(layer).parameters:
      layer_params_cp.update({reg_name: regularizer})

  if 'data_format' not in layer_params_cp and \
     'data_format' in signature(layer).parameters:
    layer_params_cp.update({'data_format': data_format})

  if 'training' not in layer_params_cp and \
     'training' in signature(layer).parameters:
    layer_params_cp.update({'training': training})

  outputs = layer(inputs, **layer_params_cp)

  if verbose:
    if hasattr(layer, '_tf_api_names'):
      layer_name = layer._tf_api_names[0]
    else:
      layer_name = layer
    deco_print("Building layer: {}(inputs, {})".format(
      layer_name,
      ", ".join("{}={}".format(key, value)
                for key, value in layer_params_cp.items())
    ))
  return outputs


class CNNEncoder(Encoder):
  @staticmethod
  def get_required_params():
    return dict(Encoder.get_required_params(), **{
      'cnn_layers': list,
    })

  @staticmethod
  def get_optional_params():
    return dict(Encoder.get_optional_params(), **{
      'data_format': ['channels_first', 'channels_last'],
      'fc_layers': list,
    })

  def __init__(self, params, model, name="cnn_encoder", mode='train'):
    super(CNNEncoder, self).__init__(params, model, name, mode)

  def _encode(self, input_dict):
    regularizer = self.params.get('regularizer', None)
    data_format = self.params.get('data_format', 'channels_first')

    x = input_dict['source_tensors'][0]
    if data_format == 'channels_first':
      x = tf.transpose(x, [0, 3, 1, 2])

    for layer, layer_params in self.params['cnn_layers']:
      x = build_layer(x, layer, layer_params, data_format,
                      regularizer, self.mode == 'train')

    if data_format == 'channels_first':
      x = tf.transpose(x, [0, 2, 3, 1])

<<<<<<< HEAD
    for layer, layer_params in self.params.get('fc_layers', []):
      x = build_layer(x, layer, layer_params, data_format,
                      regularizer, self.mode == 'train')
=======
    fc_layers = self.params.get('fc_layers', [])

    # if fully connected layers exist, flattening the output and applying them
    if fc_layers:
      input_shape = x.get_shape().as_list()
      num_inputs = input_shape[1] * input_shape[2] * input_shape[3]
      x = tf.reshape(x, [-1, num_inputs])
      for layer, layer_params in fc_layers:
        x = build_layer(x, layer, layer_params, data_format, regularizer)
    else:
      # if there are no fully connected layers, doing average pooling
      x = tf.reduce_mean(x, [1, 2])
>>>>>>> 96463646

    return {'outputs': x}<|MERGE_RESOLUTION|>--- conflicted
+++ resolved
@@ -78,11 +78,6 @@
     if data_format == 'channels_first':
       x = tf.transpose(x, [0, 2, 3, 1])
 
-<<<<<<< HEAD
-    for layer, layer_params in self.params.get('fc_layers', []):
-      x = build_layer(x, layer, layer_params, data_format,
-                      regularizer, self.mode == 'train')
-=======
     fc_layers = self.params.get('fc_layers', [])
 
     # if fully connected layers exist, flattening the output and applying them
@@ -91,10 +86,10 @@
       num_inputs = input_shape[1] * input_shape[2] * input_shape[3]
       x = tf.reshape(x, [-1, num_inputs])
       for layer, layer_params in fc_layers:
-        x = build_layer(x, layer, layer_params, data_format, regularizer)
+        x = build_layer(x, layer, layer_params, data_format, regularizer,
+                        self.mode == 'train')
     else:
       # if there are no fully connected layers, doing average pooling
       x = tf.reduce_mean(x, [1, 2])
->>>>>>> 96463646
 
     return {'outputs': x}